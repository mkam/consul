---
layout: docs
page_title: AWS ECS
description: >-
  Consul Service Mesh can be deployed on AWS ECS (Elastic Container Service).
  This section documents the official installation of Consul on ECS.
---

# AWS ECS

You can deploy Consul service mesh applications to [AWS Elastic Container Service](https://aws.amazon.com/ecs/) (ECS) using either our official [Terraform modules](/docs/ecs/terraform/install) or by [manually configuring the task definition](/docs/ecs/manual/install).

## Service Mesh

Using Consul on AWS ECS enables you to add your ECS tasks to the service mesh and
take advantage of features such as zero-trust-security, intentions, observability,
traffic policy, and more. You can also connect service meshes so that services deployed across your infrastructure environments can communicate.

## Architecture

![Consul on ECS Architecture](/img/consul-ecs-arch.png)

Consul on ECS follows an [architecture](/docs/architecture) similar to other platforms, but each ECS task is a
Consul node. An ECS task runs the user application container(s), as well as a Consul client container for control plane
communication and an [Envoy](https://envoyproxy.io/) sidecar proxy container to facilitate data plane communication for
[Consul Connect](/docs/connect).

For a detailed architecture overview, see the [Architecture](/docs/ecs/architecture) page.

## Getting Started

There are several ways to get started with Consul with ECS.

<<<<<<< HEAD
* The [Serverless Consul Service Mesh with ECS and HCP](https://learn.hashicorp.com/tutorials/consul/consul-ecs-hcp?utm_source=docs) learn guide shows how to use Terraform to run Consul service mesh applications on ECS with managed Consul servers running in HashiCorp Cloud Platform (HCP).
* The [Service Mesh with ECS and Consul on EC2](https://learn.hashicorp.com/tutorials/consul/consul-ecs-ec2?utm_source=docs) learn guide shows how to use Terraform to run Consul service mesh applications on ECS with Consul servers running on EC2 instances.
* The [Consul with Dev Server on Fargate](https://registry.terraform.io/modules/hashicorp/consul-ecs/aws/latest/examples/dev-server-fargate) example installation deploys a sample application in ECS using the Fargate launch type.
* The [Consul with Dev Server on EC2](https://registry.terraform.io/modules/hashicorp/consul-ecs/aws/latest/examples/dev-server-ec2) example installation deploys a sample application in ECS using the EC2 launch type.
=======
- The [Serverless Consul Service Mesh with ECS and HCP](https://learn.hashicorp.com/tutorials/consul/consul-ecs-hcp?utm_source=docs) learn guide shows how to use Terraform to run Consul service mesh applications on ECS with managed Consul servers running in HashiCorp Cloud Platform (HCP).
- The [Service Mesh with ECS and Consul on EC2](https://learn.hashicorp.com/tutorials/consul/consul-ecs-ec2?utm_source=docs) learn guide shows how to use Terraform to run Consul service mesh applications on ECS with Consul servers running on EC2 instances.
- The [Consul with Dev Server on Fargate](https://registry.terraform.io/modules/hashicorp/consul-ecs/aws/latest/examples/dev-server-fargate) example installation deploys a sample application in ECS using the Fargate launch type.
- The [Consul with Dev Server on EC2](https://registry.terraform.io/modules/hashicorp/consul-ecs/aws/latest/examples/dev-server-ec2) example installation deploys a sample application in ECS using the EC2 launch type.
>>>>>>> e53af28b

Refer to the [Requirements](/docs/ecs/requirements) and use one of the following sets of instructions when you're ready to install Consul on an existing ECS cluster and add tasks to the service mesh:

- [Install with Terraform](/docs/ecs/terraform/install)
- [Install Manually](/docs/ecs/manual/install)<|MERGE_RESOLUTION|>--- conflicted
+++ resolved
@@ -31,17 +31,10 @@
 
 There are several ways to get started with Consul with ECS.
 
-<<<<<<< HEAD
-* The [Serverless Consul Service Mesh with ECS and HCP](https://learn.hashicorp.com/tutorials/consul/consul-ecs-hcp?utm_source=docs) learn guide shows how to use Terraform to run Consul service mesh applications on ECS with managed Consul servers running in HashiCorp Cloud Platform (HCP).
-* The [Service Mesh with ECS and Consul on EC2](https://learn.hashicorp.com/tutorials/consul/consul-ecs-ec2?utm_source=docs) learn guide shows how to use Terraform to run Consul service mesh applications on ECS with Consul servers running on EC2 instances.
-* The [Consul with Dev Server on Fargate](https://registry.terraform.io/modules/hashicorp/consul-ecs/aws/latest/examples/dev-server-fargate) example installation deploys a sample application in ECS using the Fargate launch type.
-* The [Consul with Dev Server on EC2](https://registry.terraform.io/modules/hashicorp/consul-ecs/aws/latest/examples/dev-server-ec2) example installation deploys a sample application in ECS using the EC2 launch type.
-=======
 - The [Serverless Consul Service Mesh with ECS and HCP](https://learn.hashicorp.com/tutorials/consul/consul-ecs-hcp?utm_source=docs) learn guide shows how to use Terraform to run Consul service mesh applications on ECS with managed Consul servers running in HashiCorp Cloud Platform (HCP).
 - The [Service Mesh with ECS and Consul on EC2](https://learn.hashicorp.com/tutorials/consul/consul-ecs-ec2?utm_source=docs) learn guide shows how to use Terraform to run Consul service mesh applications on ECS with Consul servers running on EC2 instances.
 - The [Consul with Dev Server on Fargate](https://registry.terraform.io/modules/hashicorp/consul-ecs/aws/latest/examples/dev-server-fargate) example installation deploys a sample application in ECS using the Fargate launch type.
 - The [Consul with Dev Server on EC2](https://registry.terraform.io/modules/hashicorp/consul-ecs/aws/latest/examples/dev-server-ec2) example installation deploys a sample application in ECS using the EC2 launch type.
->>>>>>> e53af28b
 
 Refer to the [Requirements](/docs/ecs/requirements) and use one of the following sets of instructions when you're ready to install Consul on an existing ECS cluster and add tasks to the service mesh:
 
