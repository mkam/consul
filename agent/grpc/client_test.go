package grpc

import (
	"context"
	"fmt"
	"net"
	"strings"
	"sync/atomic"
	"testing"
	"time"

	"github.com/google/tcpproxy"
	"github.com/hashicorp/go-hclog"
	"github.com/stretchr/testify/assert"
	"github.com/stretchr/testify/require"

	"github.com/hashicorp/consul/agent/grpc/internal/testservice"
	"github.com/hashicorp/consul/agent/grpc/resolver"
	"github.com/hashicorp/consul/agent/metadata"
	"github.com/hashicorp/consul/ipaddr"
	"github.com/hashicorp/consul/sdk/freeport"
	"github.com/hashicorp/consul/tlsutil"
	"github.com/hashicorp/consul/types"
)

// useTLSForDcAlwaysTrue tell GRPC to always return the TLS is enabled
func useTLSForDcAlwaysTrue(_ string) bool {
	return true
}

func TestNewDialer_WithTLSWrapper(t *testing.T) {
	lis, err := net.Listen("tcp", "127.0.0.1:0")
	require.NoError(t, err)
	t.Cleanup(logError(t, lis.Close))

	builder := resolver.NewServerResolverBuilder(newConfig(t))
	builder.AddServer(types.AreaWAN, &metadata.Server{
		Name:       "server-1",
		ID:         "ID1",
		Datacenter: "dc1",
		Addr:       lis.Addr(),
		UseTLS:     true,
	})

	var called bool
	wrapper := func(_ string, conn net.Conn) (net.Conn, error) {
		called = true
		return conn, nil
	}
	dial := newDialer(
		ClientConnPoolConfig{
			Servers:               builder,
			TLSWrapper:            wrapper,
			UseTLSForDC:           useTLSForDcAlwaysTrue,
			DialingFromServer:     true,
			DialingFromDatacenter: "dc1",
		},
		&gatewayResolverDep{},
	)
	ctx := context.Background()
	conn, err := dial(ctx, resolver.DCPrefix("dc1", lis.Addr().String()))
	require.NoError(t, err)
	require.NoError(t, conn.Close())
	require.True(t, called, "expected TLSWrapper to be called")
}

func TestNewDialer_WithALPNWrapper(t *testing.T) {
	lis1, err := net.Listen("tcp", "127.0.0.1:0")
	require.NoError(t, err)
	t.Cleanup(logError(t, lis1.Close))

	lis2, err := net.Listen("tcp", "127.0.0.1:0")
	require.NoError(t, err)
	t.Cleanup(logError(t, lis2.Close))

	// Send all of the traffic to dc2's server
	var p tcpproxy.Proxy
	gwAddr := ipaddr.FormatAddressPort("127.0.0.1", freeport.GetOne(t))
	p.AddRoute(gwAddr, tcpproxy.To(lis2.Addr().String()))
	p.AddStopACMESearch(gwAddr)
	require.NoError(t, p.Start())
	defer func() {
		p.Close()
		p.Wait()
	}()

	builder := resolver.NewServerResolverBuilder(newConfig(t))
	builder.AddServer(types.AreaWAN, &metadata.Server{
		Name:       "server-1",
		ID:         "ID1",
		Datacenter: "dc1",
		Addr:       lis1.Addr(),
		UseTLS:     true,
	})
	builder.AddServer(types.AreaWAN, &metadata.Server{
		Name:       "server-2",
		ID:         "ID2",
		Datacenter: "dc2",
		Addr:       lis2.Addr(),
		UseTLS:     true,
	})

	var calledTLS bool
	wrapperTLS := func(_ string, conn net.Conn) (net.Conn, error) {
		calledTLS = true
		return conn, nil
	}
	var calledALPN bool
	wrapperALPN := func(_, _, _ string, conn net.Conn) (net.Conn, error) {
		calledALPN = true
		return conn, nil
	}
	gwResolverDep := &gatewayResolverDep{
		GatewayResolver: func(addr string) string {
			return gwAddr
		},
	}
	dial := newDialer(
		ClientConnPoolConfig{
			Servers:               builder,
			TLSWrapper:            wrapperTLS,
			ALPNWrapper:           wrapperALPN,
			UseTLSForDC:           useTLSForDcAlwaysTrue,
			DialingFromServer:     true,
			DialingFromDatacenter: "dc1",
		},
		gwResolverDep,
	)

	ctx := context.Background()
	conn, err := dial(ctx, resolver.DCPrefix("dc2", lis2.Addr().String()))
	require.NoError(t, err)
	require.NoError(t, conn.Close())

	assert.False(t, calledTLS, "expected TLSWrapper not to be called")
	assert.True(t, calledALPN, "expected ALPNWrapper to be called")
}

func TestNewDialer_IntegrationWithTLSEnabledHandler(t *testing.T) {
	// if this test is failing because of expired certificates
	// use the procedure in test/CA-GENERATION.md
	res := resolver.NewServerResolverBuilder(newConfig(t))
	registerWithGRPC(t, res)

	tlsConf, err := tlsutil.NewConfigurator(tlsutil.Config{
		VerifyIncoming: true,
		VerifyOutgoing: true,
		CAFile:         "../../test/hostname/CertAuth.crt",
		CertFile:       "../../test/hostname/Alice.crt",
		KeyFile:        "../../test/hostname/Alice.key",
	}, hclog.New(nil))
	require.NoError(t, err)

	srv := newSimpleTestServer(t, "server-1", "dc1", tlsConf)

	md := srv.Metadata()
	res.AddServer(types.AreaWAN, md)
	t.Cleanup(srv.shutdown)

	pool := NewClientConnPool(ClientConnPoolConfig{
		Servers:               res,
		TLSWrapper:            TLSWrapper(tlsConf.OutgoingRPCWrapper()),
		UseTLSForDC:           tlsConf.UseTLS,
		DialingFromServer:     true,
		DialingFromDatacenter: "dc1",
	})

	conn, err := pool.ClientConn("dc1")
	require.NoError(t, err)
	client := testservice.NewSimpleClient(conn)

	ctx, cancel := context.WithTimeout(context.Background(), 2*time.Second)
	t.Cleanup(cancel)

	resp, err := client.Something(ctx, &testservice.Req{})
	require.NoError(t, err)
	require.Equal(t, "server-1", resp.ServerName)
	require.True(t, atomic.LoadInt32(&srv.rpc.tlsConnEstablished) > 0)
	require.True(t, atomic.LoadInt32(&srv.rpc.alpnConnEstablished) == 0)
}

func TestNewDialer_IntegrationWithTLSEnabledHandler_viaMeshGateway(t *testing.T) {
	// if this test is failing because of expired certificates
	// use the procedure in test/CA-GENERATION.md
	gwAddr := ipaddr.FormatAddressPort("127.0.0.1", freeport.GetOne(t))

	res := resolver.NewServerResolverBuilder(newConfig(t))
	registerWithGRPC(t, res)

	tlsConf, err := tlsutil.NewConfigurator(tlsutil.Config{
		VerifyIncoming:       true,
		VerifyOutgoing:       true,
		VerifyServerHostname: true,
		CAFile:               "../../test/hostname/CertAuth.crt",
		CertFile:             "../../test/hostname/Bob.crt",
		KeyFile:              "../../test/hostname/Bob.key",
		Domain:               "consul",
		NodeName:             "bob",
	}, hclog.New(nil))
	require.NoError(t, err)

	srv := newSimpleTestServer(t, "bob", "dc1", tlsConf)

	// Send all of the traffic to dc1's server
	var p tcpproxy.Proxy
	p.AddRoute(gwAddr, tcpproxy.To(srv.addr.String()))
	p.AddStopACMESearch(gwAddr)
	require.NoError(t, p.Start())
	defer func() {
		p.Close()
		p.Wait()
	}()

	md := srv.Metadata()
	res.AddServer(types.AreaWAN, md)
	t.Cleanup(srv.shutdown)

	clientTLSConf, err := tlsutil.NewConfigurator(tlsutil.Config{
		VerifyIncoming:       true,
		VerifyOutgoing:       true,
		VerifyServerHostname: true,
		CAFile:               "../../test/hostname/CertAuth.crt",
		CertFile:             "../../test/hostname/Betty.crt",
		KeyFile:              "../../test/hostname/Betty.key",
		Domain:               "consul",
		NodeName:             "betty",
	}, hclog.New(nil))
	require.NoError(t, err)

	pool := NewClientConnPool(ClientConnPoolConfig{
		Servers:               res,
		TLSWrapper:            TLSWrapper(clientTLSConf.OutgoingRPCWrapper()),
		ALPNWrapper:           ALPNWrapper(clientTLSConf.OutgoingALPNRPCWrapper()),
		UseTLSForDC:           tlsConf.UseTLS,
		DialingFromServer:     true,
		DialingFromDatacenter: "dc2",
	})
	pool.SetGatewayResolver(func(addr string) string {
		return gwAddr
	})

	conn, err := pool.ClientConn("dc1")
	require.NoError(t, err)
	client := testservice.NewSimpleClient(conn)

	ctx, cancel := context.WithTimeout(context.Background(), 2*time.Second)
	t.Cleanup(cancel)

	resp, err := client.Something(ctx, &testservice.Req{})
	require.NoError(t, err)
	require.Equal(t, "bob", resp.ServerName)
	require.True(t, atomic.LoadInt32(&srv.rpc.tlsConnEstablished) == 0)
	require.True(t, atomic.LoadInt32(&srv.rpc.alpnConnEstablished) > 0)
}

func TestClientConnPool_IntegrationWithGRPCResolver_Failover(t *testing.T) {
	count := 4
	res := resolver.NewServerResolverBuilder(newConfig(t))
	registerWithGRPC(t, res)
	pool := NewClientConnPool(ClientConnPoolConfig{
		Servers:               res,
		UseTLSForDC:           useTLSForDcAlwaysTrue,
		DialingFromServer:     true,
		DialingFromDatacenter: "dc1",
	})

	for i := 0; i < count; i++ {
		name := fmt.Sprintf("server-%d", i)
<<<<<<< HEAD
		srv := newSimpleTestServer(t, name, "dc1", nil)
		res.AddServer(srv.Metadata())
=======
		srv := newTestServer(t, name, "dc1", nil)
		res.AddServer(types.AreaWAN, srv.Metadata())
>>>>>>> a6a02b55
		t.Cleanup(srv.shutdown)
	}

	conn, err := pool.ClientConn("dc1")
	require.NoError(t, err)
	client := testservice.NewSimpleClient(conn)

	ctx, cancel := context.WithTimeout(context.Background(), 2*time.Second)
	t.Cleanup(cancel)

	first, err := client.Something(ctx, &testservice.Req{})
	require.NoError(t, err)

	res.RemoveServer(types.AreaWAN, &metadata.Server{ID: first.ServerName, Datacenter: "dc1"})

	resp, err := client.Something(ctx, &testservice.Req{})
	require.NoError(t, err)
	require.NotEqual(t, resp.ServerName, first.ServerName)
}

func TestClientConnPool_ForwardToLeader_Failover(t *testing.T) {
	count := 3
	res := resolver.NewServerResolverBuilder(newConfig(t))
	registerWithGRPC(t, res)
	pool := NewClientConnPool(ClientConnPoolConfig{
		Servers:               res,
		UseTLSForDC:           useTLSForDcAlwaysTrue,
		DialingFromServer:     true,
		DialingFromDatacenter: "dc1",
	})

	var servers []testServer
	for i := 0; i < count; i++ {
		name := fmt.Sprintf("server-%d", i)
<<<<<<< HEAD
		srv := newSimpleTestServer(t, name, "dc1", nil)
		res.AddServer(srv.Metadata())
=======
		srv := newTestServer(t, name, "dc1", nil)
		res.AddServer(types.AreaWAN, srv.Metadata())
>>>>>>> a6a02b55
		servers = append(servers, srv)
		t.Cleanup(srv.shutdown)
	}

	// Set the leader address to the first server.
	srv0 := servers[0].Metadata()
	res.UpdateLeaderAddr(srv0.Datacenter, srv0.Addr.String())

	conn, err := pool.ClientConnLeader()
	require.NoError(t, err)
	client := testservice.NewSimpleClient(conn)

	ctx, cancel := context.WithTimeout(context.Background(), 2*time.Second)
	t.Cleanup(cancel)

	first, err := client.Something(ctx, &testservice.Req{})
	require.NoError(t, err)
	require.Equal(t, first.ServerName, servers[0].name)

	// Update the leader address and make another request.
	srv1 := servers[1].Metadata()
	res.UpdateLeaderAddr(srv1.Datacenter, srv1.Addr.String())

	resp, err := client.Something(ctx, &testservice.Req{})
	require.NoError(t, err)
	require.Equal(t, resp.ServerName, servers[1].name)
}

func newConfig(t *testing.T) resolver.Config {
	n := t.Name()
	s := strings.Replace(n, "/", "", -1)
	s = strings.Replace(s, "_", "", -1)
	return resolver.Config{Authority: strings.ToLower(s)}
}

func TestClientConnPool_IntegrationWithGRPCResolver_Rebalance(t *testing.T) {
	count := 5
	res := resolver.NewServerResolverBuilder(newConfig(t))
	registerWithGRPC(t, res)
	pool := NewClientConnPool(ClientConnPoolConfig{
		Servers:               res,
		UseTLSForDC:           useTLSForDcAlwaysTrue,
		DialingFromServer:     true,
		DialingFromDatacenter: "dc1",
	})

	for i := 0; i < count; i++ {
		name := fmt.Sprintf("server-%d", i)
<<<<<<< HEAD
		srv := newSimpleTestServer(t, name, "dc1", nil)
		res.AddServer(srv.Metadata())
=======
		srv := newTestServer(t, name, "dc1", nil)
		res.AddServer(types.AreaWAN, srv.Metadata())
>>>>>>> a6a02b55
		t.Cleanup(srv.shutdown)
	}

	conn, err := pool.ClientConn("dc1")
	require.NoError(t, err)
	client := testservice.NewSimpleClient(conn)

	ctx, cancel := context.WithTimeout(context.Background(), 2*time.Second)
	t.Cleanup(cancel)

	first, err := client.Something(ctx, &testservice.Req{})
	require.NoError(t, err)

	t.Run("rebalance a different DC, does nothing", func(t *testing.T) {
		res.NewRebalancer("dc-other")()

		resp, err := client.Something(ctx, &testservice.Req{})
		require.NoError(t, err)
		require.Equal(t, resp.ServerName, first.ServerName)
	})

	t.Run("rebalance the dc", func(t *testing.T) {
		// Rebalance is random, but if we repeat it a few times it should give us a
		// new server.
		attempts := 100
		for i := 0; i < attempts; i++ {
			res.NewRebalancer("dc1")()

			resp, err := client.Something(ctx, &testservice.Req{})
			require.NoError(t, err)
			if resp.ServerName != first.ServerName {
				return
			}
		}
		t.Fatalf("server was not rebalanced after %v attempts", attempts)
	})
}

func TestClientConnPool_IntegrationWithGRPCResolver_MultiDC(t *testing.T) {
	dcs := []string{"dc1", "dc2", "dc3"}

	res := resolver.NewServerResolverBuilder(newConfig(t))
	registerWithGRPC(t, res)
	pool := NewClientConnPool(ClientConnPoolConfig{
		Servers:               res,
		UseTLSForDC:           useTLSForDcAlwaysTrue,
		DialingFromServer:     true,
		DialingFromDatacenter: "dc1",
	})

	for _, dc := range dcs {
		name := "server-0-" + dc
<<<<<<< HEAD
		srv := newSimpleTestServer(t, name, dc, nil)
		res.AddServer(srv.Metadata())
=======
		srv := newTestServer(t, name, dc, nil)
		res.AddServer(types.AreaWAN, srv.Metadata())
>>>>>>> a6a02b55
		t.Cleanup(srv.shutdown)
	}

	ctx, cancel := context.WithTimeout(context.Background(), 2*time.Second)
	t.Cleanup(cancel)

	for _, dc := range dcs {
		conn, err := pool.ClientConn(dc)
		require.NoError(t, err)
		client := testservice.NewSimpleClient(conn)

		resp, err := client.Something(ctx, &testservice.Req{})
		require.NoError(t, err)
		require.Equal(t, resp.Datacenter, dc)
	}
}

func registerWithGRPC(t *testing.T, b *resolver.ServerResolverBuilder) {
	resolver.Register(b)
	t.Cleanup(func() {
		resolver.Deregister(b.Authority())
	})
}<|MERGE_RESOLUTION|>--- conflicted
+++ resolved
@@ -266,13 +266,8 @@
 
 	for i := 0; i < count; i++ {
 		name := fmt.Sprintf("server-%d", i)
-<<<<<<< HEAD
 		srv := newSimpleTestServer(t, name, "dc1", nil)
-		res.AddServer(srv.Metadata())
-=======
-		srv := newTestServer(t, name, "dc1", nil)
 		res.AddServer(types.AreaWAN, srv.Metadata())
->>>>>>> a6a02b55
 		t.Cleanup(srv.shutdown)
 	}
 
@@ -307,13 +302,8 @@
 	var servers []testServer
 	for i := 0; i < count; i++ {
 		name := fmt.Sprintf("server-%d", i)
-<<<<<<< HEAD
 		srv := newSimpleTestServer(t, name, "dc1", nil)
-		res.AddServer(srv.Metadata())
-=======
-		srv := newTestServer(t, name, "dc1", nil)
 		res.AddServer(types.AreaWAN, srv.Metadata())
->>>>>>> a6a02b55
 		servers = append(servers, srv)
 		t.Cleanup(srv.shutdown)
 	}
@@ -362,13 +352,8 @@
 
 	for i := 0; i < count; i++ {
 		name := fmt.Sprintf("server-%d", i)
-<<<<<<< HEAD
 		srv := newSimpleTestServer(t, name, "dc1", nil)
-		res.AddServer(srv.Metadata())
-=======
-		srv := newTestServer(t, name, "dc1", nil)
 		res.AddServer(types.AreaWAN, srv.Metadata())
->>>>>>> a6a02b55
 		t.Cleanup(srv.shutdown)
 	}
 
@@ -421,13 +406,8 @@
 
 	for _, dc := range dcs {
 		name := "server-0-" + dc
-<<<<<<< HEAD
 		srv := newSimpleTestServer(t, name, dc, nil)
-		res.AddServer(srv.Metadata())
-=======
-		srv := newTestServer(t, name, dc, nil)
 		res.AddServer(types.AreaWAN, srv.Metadata())
->>>>>>> a6a02b55
 		t.Cleanup(srv.shutdown)
 	}
 
