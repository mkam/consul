--- conflicted
+++ resolved
@@ -1279,7 +1279,6 @@
     permanent: true,
   },
   {
-<<<<<<< HEAD
     source: '/docs/nia/installation/run',
     destination: '/docs/nia/usage/run',
     permanent: true,
@@ -1287,7 +1286,9 @@
   {
     source: '/docs/nia/installation/requirements',
     destination: '/docs/nia/usage/requirements',
-=======
+    permanent: true,
+  },
+  {
     source: '/docs/api-gateway/common-errors',
     destination: '/docs/api-gateway/usage#error-messages',
     permanent: true,
@@ -1295,7 +1296,6 @@
   {
     source: '/docs/api-gateway/upgrade-specific-versions',
     destination: '/docs/api-gateway/upgrades',
->>>>>>> b1ba0a89
     permanent: true,
   },
 ]